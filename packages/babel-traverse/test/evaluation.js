--- conflicted
+++ resolved
@@ -67,35 +67,38 @@
     );
   });
 
-<<<<<<< HEAD
-  it("it should not deopt vars in different scope", function() {
-    const input =
-      "var a = 5; function x() { var a = 5; var b = a + 1; } var b = a + 2";
-=======
-  it("should evaluate template literals", function () {
+  it("should evaluate template literals", function() {
     assert.strictEqual(
       getPath("var x = 8; var y = 1; var z = `value is ${x >>> y}`")
-        .get("body.2.declarations.0.init").evaluate().value,
-      "value is 4"
+        .get("body.2.declarations.0.init")
+        .evaluate().value,
+      "value is 4",
     );
   });
 
-  it("should evaluate member expressions", function () {
+  it("should evaluate member expressions", function() {
     assert.strictEqual(
       getPath("var x = 'foo'.length")
-        .get("body.0.declarations.0.init").evaluate().value,
-      3
+        .get("body.0.declarations.0.init")
+        .evaluate().value,
+      3,
     );
-    const member_expr = getPath("var x = Math.min(2,Math.max(3,4));var y = Math.random();");
-    const eval_member_expr = member_expr.get("body.0.declarations.0.init").evaluate();
-    const eval_invalid_call = member_expr.get("body.1.declarations.0.init").evaluate();
+    const member_expr = getPath(
+      "var x = Math.min(2,Math.max(3,4));var y = Math.random();",
+    );
+    const eval_member_expr = member_expr
+      .get("body.0.declarations.0.init")
+      .evaluate();
+    const eval_invalid_call = member_expr
+      .get("body.1.declarations.0.init")
+      .evaluate();
     assert.strictEqual(eval_member_expr.value, 2);
     assert.strictEqual(eval_invalid_call.confident, false);
   });
 
-  it("it should not deopt vars in different scope", function () {
-    const input = "var a = 5; function x() { var a = 5; var b = a + 1; } var b = a + 2";
->>>>>>> cee4cde5
+  it("it should not deopt vars in different scope", function() {
+    const input =
+      "var a = 5; function x() { var a = 5; var b = a + 1; } var b = a + 2";
     assert.strictEqual(
       getPath(input).get("body.1.body.body.1.declarations.0.init").evaluate()
         .value,
@@ -127,8 +130,9 @@
     const test_alternate = "var y = (3 < 4)? 3 + 4: 3 + 4;";
     assert.strictEqual(
       getPath(test_alternate)
-        .get("body.0.declarations.0.init.alternate").evaluate().value,
-      7
+        .get("body.0.declarations.0.init.alternate")
+        .evaluate().value,
+      7,
     );
   });
 
