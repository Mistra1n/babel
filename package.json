--- conflicted
+++ resolved
@@ -1,9 +1,8 @@
 {
-<<<<<<< HEAD
   "name": "acorn-6to5",
   "description": "Acorn fork used by 6to5",
   "main": "acorn.js",
-  "version": "0.9.1-3",
+  "version": "0.9.1-4",
   "maintainers": [
     {
       "name": "Marijn Haverbeke",
@@ -28,31 +27,4 @@
   }],
   "scripts": {"test": "node test/run.js"},
   "devDependencies": {"regenerate": "~0.6.2", "unicode-7.0.0": "~0.1.5"}
-=======
-    "name": "acorn-jsx",
-    "description": "Alternative React JSX parser",
-    "main": "acorn.js",
-    "version": "0.9.1-5",
-    "maintainers": [
-      {
-        "name": "Marijn Haverbeke",
-        "email": "marijnh@gmail.com",
-        "web": "http://marijnhaverbeke.nl"
-      },
-      {
-        "name": "Ingvar Stepanyan",
-        "email": "me@rreverser.com",
-        "web": "https://github.com/RReverser"
-      }
-    ],
-    "repository": "RReverser/acorn-jsx",
-    "licenses": [{
-      "type": "MIT",
-      "url": "http://marijnhaverbeke.nl/acorn/LICENSE"
-    }],
-    "scripts": {"test": "node test/run.js"},
-    "bin": {"acorn-jsx": "./bin/acorn"},
-    "devDependencies": {"regenerate": "~0.6.2",
-                        "unicode-7.0.0": "~0.1.5"}
->>>>>>> 7a3683de
 }