--- conflicted
+++ resolved
@@ -726,11 +726,6 @@
     };
   });
 
-<<<<<<< HEAD
-  instance.extend("parseParenItem", function (inner) {
-    return function (node, startLoc, startPos) {
-      node = inner.call(this, node, startLoc, startPos);
-=======
   instance.extend("parseConditional", function (inner) {
     return function (expr, noIn, startPos, startLoc, refNeedsArrowPos) {
       const state = this.state.clone();
@@ -748,13 +743,12 @@
     };
   });
 
-  instance.extend("parseParenItem", function () {
-    return function (node, startLoc, startPos, forceArrow?) {
-      let canBeArrow = this.state.potentialArrowAt = startPos;
+  instance.extend("parseParenItem", function (inner) {
+    return function (node, startLoc, startPos) {
+      node = inner.call(this, node, startLoc, startPos);
       if (this.eat(tt.question)) {
         node.optional = true;
       }
->>>>>>> e6c11a06
 
       if (this.match(tt.colon)) {
         let typeCastNode = this.startNodeAt(startLoc, startPos);
