import invariant from "invariant";
import builtInsList from "../data/built-ins.json";
import { defaultWebIncludes } from "./default-includes";
import moduleTransformations from "./module-transformations";
import pluginFeatures from "../data/plugin-features";

const validIncludesAndExcludes = new Set([
  ...Object.keys(pluginFeatures),
  ...Object.keys(moduleTransformations).map(m => moduleTransformations[m]),
  ...Object.keys(builtInsList),
  ...defaultWebIncludes,
]);

export const validateIncludesAndExcludes = (opts = [], type) => {
  invariant(
    Array.isArray(opts),
    `Invalid Option: The '${type}' option must be an Array<String> of plugins/built-ins`,
  );

  const unknownOpts = opts.filter(opt => !validIncludesAndExcludes.has(opt));

  invariant(
    unknownOpts.length === 0,
    `Invalid Option: The plugins/built-ins '${unknownOpts}' passed to the '${type}' option are not
    valid. Please check data/[plugin-features|built-in-features].js in babel-preset-env`,
  );

  return opts;
};

export const normalizePluginName = plugin =>
  plugin.replace(/^babel-plugin-/, "");

export const normalizePluginNames = plugins => plugins.map(normalizePluginName);

export const checkDuplicateIncludeExcludes = (include = [], exclude = []) => {
  const duplicates = include.filter(opt => exclude.indexOf(opt) >= 0);

  invariant(
    duplicates.length === 0,
    `Invalid Option: The plugins/built-ins '${duplicates}' were found in both the "include" and
    "exclude" options.`,
  );
};

<<<<<<< HEAD
// TODO: Allow specifying plugins as either shortened or full name
// babel-plugin-transform-es2015-classes
// transform-es2015-classes
export const validateLooseOption = (looseOpt = false) => {
  invariant(
    typeof looseOpt === "boolean",
    "Invalid Option: The 'loose' option must be a boolean.",
  );
=======
export const validateBoolOption = (name, value, defaultValue) => {
  if (typeof value === "undefined") {
    value = defaultValue;
  }
>>>>>>> e54cef60

  if (typeof value !== "boolean") {
    throw new Error(`Preset env: '${name}' option must be a boolean.`);
  }

  return value;
};

export const validateLooseOption = (looseOpt) => validateBoolOption("loose", looseOpt, false);
export const validateSpecOption = (specOpt) => validateBoolOption("spec", specOpt, false);

export const validateModulesOption = (modulesOpt = "commonjs") => {
  invariant(
    modulesOpt === false ||
      Object.keys(moduleTransformations).indexOf(modulesOpt) > -1,
    `Invalid Option: The 'modules' option must be either 'false' to indicate no modules, or a
    module type which can be be one of: 'commonjs' (default), 'amd', 'umd', 'systemjs'.`,
  );

  return modulesOpt;
};

export const validateUseBuiltInsOption = (builtInsOpt = false) => {
  invariant(
    builtInsOpt === "usage" || builtInsOpt === false || builtInsOpt === "entry",
    `Invalid Option: The 'useBuiltIns' option must be either
    'false' (default) to indicate no polyfill,
    '"entry"' to indicate replacing the entry polyfill, or
    '"usage"' to import only used polyfills per file`,
  );

  return builtInsOpt;
};

export default function normalizeOptions(opts) {
  if (opts.exclude) {
    opts.exclude = normalizePluginNames(opts.exclude);
  }

  if (opts.whitelist || opts.include) {
    opts.include = normalizePluginNames(opts.whitelist || opts.include);
  }

  checkDuplicateIncludeExcludes(opts.include, opts.exclude);

  return {
    debug: opts.debug,
    exclude: validateIncludesAndExcludes(opts.exclude, "exclude"),
    include: validateIncludesAndExcludes(opts.include, "include"),
    loose: validateLooseOption(opts.loose),
    moduleType: validateModulesOption(opts.modules),
    spec: validateSpecOption(opts.spec),
    targets: opts.targets,
    useBuiltIns: validateUseBuiltInsOption(opts.useBuiltIns),
  };
}<|MERGE_RESOLUTION|>--- conflicted
+++ resolved
@@ -43,21 +43,10 @@
   );
 };
 
-<<<<<<< HEAD
-// TODO: Allow specifying plugins as either shortened or full name
-// babel-plugin-transform-es2015-classes
-// transform-es2015-classes
-export const validateLooseOption = (looseOpt = false) => {
-  invariant(
-    typeof looseOpt === "boolean",
-    "Invalid Option: The 'loose' option must be a boolean.",
-  );
-=======
 export const validateBoolOption = (name, value, defaultValue) => {
   if (typeof value === "undefined") {
     value = defaultValue;
   }
->>>>>>> e54cef60
 
   if (typeof value !== "boolean") {
     throw new Error(`Preset env: '${name}' option must be a boolean.`);
@@ -66,8 +55,10 @@
   return value;
 };
 
-export const validateLooseOption = (looseOpt) => validateBoolOption("loose", looseOpt, false);
-export const validateSpecOption = (specOpt) => validateBoolOption("spec", specOpt, false);
+export const validateLooseOption = looseOpt =>
+  validateBoolOption("loose", looseOpt, false);
+export const validateSpecOption = specOpt =>
+  validateBoolOption("spec", specOpt, false);
 
 export const validateModulesOption = (modulesOpt = "commonjs") => {
   invariant(
