"use strict";

const normalizeOptions = require("../lib/normalize-options.js");
const assert = require("assert");

const {
  checkDuplicateIncludeExcludes,
  validateIncludesAndExcludes,
  validateLooseOption,
  validateModulesOption,
<<<<<<< HEAD
=======
  normalizePluginNames
>>>>>>> 3f5b1490
} = normalizeOptions;

describe("normalize-options", () => {
  describe("normalizeOptions", () => {
    it("should return normalized `include` and `exclude`", () => {
      const normalized = normalizeOptions.default({
        include: [
          "babel-plugin-transform-es2015-spread",
          "transform-es2015-classes"
        ]
      });
      assert.deepEqual(normalized.include, [
        "transform-es2015-spread",
        "transform-es2015-classes"
      ]);
    });

    it("should throw if duplicate names in `include` and `exclude`", () => {
      const normalizeWithSameIncludes = () => {
        normalizeOptions.default({
          include: [
            "babel-plugin-transform-es2015-spread",
          ],
          exclude: [
            "transform-es2015-spread"
          ]
        });
      };
      assert.throws(normalizeWithSameIncludes, Error);
    });
  });
  describe("validateLooseOption", () => {
    it("`undefined` option returns false", () => {
      assert(validateLooseOption() === false);
    });

    it("`false` option returns false", () => {
      assert(validateLooseOption(false) === false);
    });

    it("`true` option returns true", () => {
      assert(validateLooseOption(true) === true);
    });

    it("array option is invalid", () => {
      assert.throws(
        () => {
          validateLooseOption([]);
        },
        Error,
      );
    });
  });

  describe("checkDuplicateIncludeExcludes", function() {
    it("should throw if duplicate names in both", function() {
      assert.throws(
        () => {
          checkDuplicateIncludeExcludes(
            ["transform-regenerator", "map"],
            ["transform-regenerator", "map"],
          );
        },
        Error,
      );
    });

    it("should not throw if no duplicate names in both", function() {
      assert.doesNotThrow(
        () => {
          checkDuplicateIncludeExcludes(["transform-regenerator"], ["map"]);
        },
        Error,
      );
    });
  });

  describe("normalizePluginNames", function() {
    it("should drop `babel-plugin-` prefix if needed", function() {
      assert.deepEqual(
        normalizePluginNames([
          "babel-plugin-transform-es2015-object-super",
          "transform-es2015-parameters"
        ]),
        ["transform-es2015-object-super", "transform-es2015-parameters"]
      );
    });

    it("should not throw if no duplicate names in both", function() {
      assert.doesNotThrow(() => {
        checkDuplicateIncludeExcludes(
          ["transform-regenerator"],
          ["map"]
        );
      }, Error);
    });
  });

  describe("validateModulesOption", () => {
    it("`undefined` option returns commonjs", () => {
      assert(validateModulesOption() === "commonjs");
    });

    it("`false` option returns commonjs", () => {
      assert(validateModulesOption(false) === false);
    });

    it("commonjs option is valid", () => {
      assert(validateModulesOption("commonjs") === "commonjs");
    });

    it("systemjs option is valid", () => {
      assert(validateModulesOption("systemjs") === "systemjs");
    });

    it("amd option is valid", () => {
      assert(validateModulesOption("amd") === "amd");
    });

    it("umd option is valid", () => {
      assert(validateModulesOption("umd") === "umd");
    });

    it("`true` option is invalid", () => {
      assert.throws(
        () => {
          validateModulesOption(true);
        },
        Error,
      );
    });

    it("array option is invalid", () => {
      assert.throws(
        () => {
          assert(validateModulesOption([]));
        },
        Error,
      );
    });
  });
  describe("validateIncludesAndExcludes", function() {
    it("should return empty arrays if undefined", function() {
      assert.deepEqual(validateIncludesAndExcludes(), []);
    });
    it("should throw if not in features", function() {
      assert.throws(
        () => {
          validateIncludesAndExcludes(["asdf"]);
        },
        Error,
      );
    });
  });
});<|MERGE_RESOLUTION|>--- conflicted
+++ resolved
@@ -8,10 +8,7 @@
   validateIncludesAndExcludes,
   validateLooseOption,
   validateModulesOption,
-<<<<<<< HEAD
-=======
-  normalizePluginNames
->>>>>>> 3f5b1490
+  normalizePluginNames,
 } = normalizeOptions;
 
 describe("normalize-options", () => {
@@ -20,24 +17,20 @@
       const normalized = normalizeOptions.default({
         include: [
           "babel-plugin-transform-es2015-spread",
-          "transform-es2015-classes"
-        ]
+          "transform-es2015-classes",
+        ],
       });
       assert.deepEqual(normalized.include, [
         "transform-es2015-spread",
-        "transform-es2015-classes"
+        "transform-es2015-classes",
       ]);
     });
 
     it("should throw if duplicate names in `include` and `exclude`", () => {
       const normalizeWithSameIncludes = () => {
         normalizeOptions.default({
-          include: [
-            "babel-plugin-transform-es2015-spread",
-          ],
-          exclude: [
-            "transform-es2015-spread"
-          ]
+          include: ["babel-plugin-transform-es2015-spread"],
+          exclude: ["transform-es2015-spread"],
         });
       };
       assert.throws(normalizeWithSameIncludes, Error);
@@ -94,19 +87,19 @@
       assert.deepEqual(
         normalizePluginNames([
           "babel-plugin-transform-es2015-object-super",
-          "transform-es2015-parameters"
+          "transform-es2015-parameters",
         ]),
-        ["transform-es2015-object-super", "transform-es2015-parameters"]
+        ["transform-es2015-object-super", "transform-es2015-parameters"],
       );
     });
 
     it("should not throw if no duplicate names in both", function() {
-      assert.doesNotThrow(() => {
-        checkDuplicateIncludeExcludes(
-          ["transform-regenerator"],
-          ["map"]
-        );
-      }, Error);
+      assert.doesNotThrow(
+        () => {
+          checkDuplicateIncludeExcludes(["transform-regenerator"], ["map"]);
+        },
+        Error,
+      );
     });
   });
 
